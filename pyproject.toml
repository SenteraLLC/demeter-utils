--- conflicted
+++ resolved
@@ -1,12 +1,7 @@
 [tool.poetry]
 name = "demeter_utils"
-<<<<<<< HEAD
 version = "0.0.5"
-description = "Python library that provides wrapper functions for interacting with the demeter database at a higher level. "
-=======
-version = "0.0.4"
 description = "Python library that provides wrapper functions for interacting with the demeter database at a higher level."
->>>>>>> 1591b535
 authors = []
 
 [tool.poetry.dependencies]
